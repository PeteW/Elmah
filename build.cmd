@echo off
REM
REM ELMAH - Error Logging Modules and Handlers for ASP.NET
REM Copyright (c) 2004-9 Atif Aziz. All rights reserved.
REM
REM  Author(s):
REM
REM      Atif Aziz, http://www.raboof.com
REM
REM Licensed under the Apache License, Version 2.0 (the "License");
REM you may not use this file except in compliance with the License.
REM You may obtain a copy of the License at
REM
REM    http://www.apache.org/licenses/LICENSE-2.0
REM
REM Unless required by applicable law or agreed to in writing, software
REM distributed under the License is distributed on an "AS IS" BASIS,
REM WITHOUT WARRANTIES OR CONDITIONS OF ANY KIND, either express or implied.
REM See the License for the specific language governing permissions and
REM limitations under the License.
REM
REM -------------------------------------------------------------------------
REM
setlocal
pushd "%~dp0"
call :main %*
popd
goto :EOF

:main
set MSBUILDEXE=%SystemRoot%\Microsoft.NET\Framework\v4.0.30319\MSBuild.exe
if not exist "%MSBUILDEXE%" (
    echo Microsoft Build Engine ^(MSBuild^) 4.0 does not appear to be 
    echo installed on this machine, which is required to build the 
    echo solution.
    exit /b 1
)
for /f %%v in ('%MSBUILDEXE% /version /nologo') do for /f "delims=. tokens=1-4" %%i in ("%%v") do set vmaj=%%i& set vmin=%%j& set vbld=%%k& set vrev=%%l
if not "%vmaj%.%vmin%.%vbld%"=="4.0.30319" (
    echo There was a problem determining the version of your Microsoft Build Engine 
    echo ^(MSBuild^) 4.0 installation.
    exit /b 1
)
set build="%MSBUILDEXE%" Elmah.sln
if %vrev% lss 17929 (
    echo ================================= WARNING! ================================
    echo Projects targeting Microsoft .NET Framework 4.5 will be skipped as it does 
    echo not appear to be installed on this machine.
    echo ===========================================================================
    echo.
    set build=%build% /t:Elmah;Elmah_net-4_0;Elmah_Tests
)
<<<<<<< HEAD
set EnableNuGetPackageRestore=true
for %%v in (4.0 4.5) do for %%c in (Debug Release) do %build% "/p:Configuration=NETFX %%v %%c;AspNetConfiguration=%%c" /v:m %* || exit /b 1
=======
"%MSBUILDEXE%" nugetRestore.proj ^
 && (for %%v in (3.5 4.0 4.5) do for %%c in (Debug Release) do %build% "/p:Configuration=NETFX %%v %%c;AspNetConfiguration=%%c" /v:m %* || exit /b 1)
>>>>>>> 4586c826
goto :EOF<|MERGE_RESOLUTION|>--- conflicted
+++ resolved
@@ -50,11 +50,6 @@
     echo.
     set build=%build% /t:Elmah;Elmah_net-4_0;Elmah_Tests
 )
-<<<<<<< HEAD
-set EnableNuGetPackageRestore=true
-for %%v in (4.0 4.5) do for %%c in (Debug Release) do %build% "/p:Configuration=NETFX %%v %%c;AspNetConfiguration=%%c" /v:m %* || exit /b 1
-=======
 "%MSBUILDEXE%" nugetRestore.proj ^
- && (for %%v in (3.5 4.0 4.5) do for %%c in (Debug Release) do %build% "/p:Configuration=NETFX %%v %%c;AspNetConfiguration=%%c" /v:m %* || exit /b 1)
->>>>>>> 4586c826
+ && for %%v in (4.0 4.5) do for %%c in (Debug Release) do %build% "/p:Configuration=NETFX %%v %%c;AspNetConfiguration=%%c" /v:m %* || exit /b 1
 goto :EOF