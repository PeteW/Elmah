--- conflicted
+++ resolved
@@ -50,11 +50,6 @@
     echo.
     set build=%build% /t:Elmah;Elmah_net-4_0;Elmah_Tests
 )
-<<<<<<< HEAD
-"%MSBUILDEXE%" nugetRestore.proj ^
+call prestore ^
  && for %%v in (4.0 4.5) do for %%c in (Debug Release) do %build% "/p:Configuration=NETFX %%v %%c;AspNetConfiguration=%%c" /v:m %* || exit /b 1
-=======
-call prestore ^
- && (for %%v in (3.5 4.0 4.5) do for %%c in (Debug Release) do %build% "/p:Configuration=NETFX %%v %%c;AspNetConfiguration=%%c" /v:m %* || exit /b 1)
->>>>>>> 21f689c8
 goto :EOF