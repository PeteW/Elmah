#region License, Terms and Author(s)
//
// ELMAH - Error Logging Modules and Handlers for ASP.NET
// Copyright (c) 2004-9 Atif Aziz. All rights reserved.
//
//  Author(s):
//
//      Atif Aziz, http://www.raboof.com
//
// Licensed under the Apache License, Version 2.0 (the "License");
// you may not use this file except in compliance with the License.
// You may obtain a copy of the License at
//
//    http://www.apache.org/licenses/LICENSE-2.0
//
// Unless required by applicable law or agreed to in writing, software
// distributed under the License is distributed on an "AS IS" BASIS,
// WITHOUT WARRANTIES OR CONDITIONS OF ANY KIND, either express or implied.
// See the License for the specific language governing permissions and
// limitations under the License.
//
#endregion

[assembly: Elmah.Scc("$Id: MemoryErrorLog.cs 776 2011-01-12 21:09:24Z azizatif $")]

namespace Elmah
{
    #region Imports

    using System;
    using System.Collections.Generic;
    using System.Collections.ObjectModel;
    using System.Threading;
    using Mannex;
    using IDictionary = System.Collections.IDictionary;
    using CultureInfo = System.Globalization.CultureInfo;

    #endregion

    /// <summary>
    /// An <see cref="ErrorLog"/> implementation that uses memory as its 
    /// backing store. 
    /// </summary>
    /// <remarks>
    /// All <see cref="MemoryErrorLog"/> instances will share the same memory 
    /// store that is bound to the application (not an instance of this class).
    /// </remarks>

    public sealed class MemoryErrorLog : ErrorLog
    {
        //
        // The collection that provides the actual storage for this log
        // implementation and a lock to guarantee concurrency correctness.
        //

        private static EntryCollection _entries;
        private readonly static ReaderWriterLockSlim _lock = new ReaderWriterLockSlim();

        //
        // IMPORTANT! The size must be the same for all instances
        // for the entires collection to be intialized correctly.
        //

        private readonly int _size;

        /// <summary>
        /// The maximum number of errors that will ever be allowed to be stored
        /// in memory.
        /// </summary>
        
        public static readonly int MaximumSize = 500;
        
        /// <summary>
        /// The maximum number of errors that will be held in memory by default 
        /// if no size is specified.
        /// </summary>
        
        public static readonly int DefaultSize = 15;

        /// <summary>
        /// Initializes a new instance of the <see cref="MemoryErrorLog"/> class
        /// with a default size for maximum recordable entries.
        /// </summary>

        public MemoryErrorLog() : this(DefaultSize) {}

        /// <summary>
        /// Initializes a new instance of the <see cref="MemoryErrorLog"/> class
        /// with a specific size for maximum recordable entries.
        /// </summary>

        public MemoryErrorLog(int size)
        {
            if (size < 0 || size > MaximumSize)   
                throw new ArgumentOutOfRangeException("size", size, string.Format("Size must be between 0 and {0}.", MaximumSize));

            _size = size;
            _entries = new EntryCollection(_size);
        }

        /// <summary>
        /// Initializes a new instance of the <see cref="MemoryErrorLog"/> class
        /// using a dictionary of configured settings.
        /// </summary>
        
        public MemoryErrorLog(IDictionary config)
        {
            if (config == null)
            {
                _size = DefaultSize;
            }
            else
            {
                var sizeString = config.Find("size", string.Empty);

                if (sizeString.Length == 0)
                {
                    _size = DefaultSize;
                }
                else
                {
                    _size = Convert.ToInt32(sizeString, CultureInfo.InvariantCulture);
                    _size = Math.Max(0, Math.Min(MaximumSize, _size));
                }
            }

            _entries = new EntryCollection(_size);
        }

        /// <summary>
        /// Gets the name of this error log implementation.
        /// </summary>

        public override string Name
        {
            get { return "In-Memory Error Log"; }
        }

        /// <summary>
        /// Logs an error to the application memory.
        /// </summary>
        /// <remarks>
        /// If the log is full then the oldest error entry is removed.
        /// </remarks>

        public override string Log(Error error)
        {
            if (error == null)
                throw new ArgumentNullException("error");

            //
            // Make a copy of the error to log since the source is mutable.
            // Assign a new GUID and create an entry for the error.
            //

            error = error.CloneObject();
            error.ApplicationName = ApplicationName;
            var newId = Guid.NewGuid();
            var entry = new ErrorLogEntry(this, newId.ToString(), error);

            _lock.EnterWriteLock(); 

            try
            {
                var entries = _entries ?? (_entries = new EntryCollection(_size));
                entries.Add(entry);
            }
            finally
            {
                _lock.ExitWriteLock();
            }
            
            return newId.ToString();
        }

        /// <summary>
        /// Returns the specified error from application memory, or null 
        /// if it does not exist.
        /// </summary>

        public override ErrorLogEntry GetError(string id)
        {
            _lock.EnterReadLock();

            ErrorLogEntry entry;

            try
            {
                if (_entries == null)
                    return null;

                entry = _entries[id];
            }
            finally
            {
                _lock.ExitReadLock();
            }

            if (entry == null)
                return null;

            //
            // Return a copy that the caller can party on.
            //

            var error = entry.Error.CloneObject();
            return new ErrorLogEntry(this, entry.Id, error);
        }

        /// <summary>
        /// Returns a page of errors from the application memory in
        /// descending order of logged time.
        /// </summary>

        public override int GetErrors(int pageIndex, int pageSize, ICollection<ErrorLogEntry> errorEntryList)
        {
            if (pageIndex < 0) throw new ArgumentOutOfRangeException("pageIndex", pageIndex, null);
            if (pageSize < 0) throw new ArgumentOutOfRangeException("pageSize", pageSize, null);

            //
            // To minimize the time for which we hold the lock, we'll first
            // grab just references to the entries we need to return. Later,
            // we'll make copies and return those to the caller. Since Error 
            // is mutable, we don't want to return direct references to our 
            // internal versions since someone could change their state.
            //

            ErrorLogEntry[] selectedEntries = null;
            int totalCount;

            _lock.EnterReadLock();

            try
            {
                if (_entries == null)
                    return 0;

                totalCount = _entries.Count;

                var startIndex = totalCount - ((pageIndex + 1) * Math.Min(pageSize, totalCount));
                var endIndex = Math.Min(startIndex + pageSize, totalCount);
                var count = Math.Max(0, endIndex - startIndex);
                
                if (count > 0)
                {
                    selectedEntries = new ErrorLogEntry[count];

                    var sourceIndex = endIndex;
                    var targetIndex = 0;

                    while (sourceIndex > startIndex)
                        selectedEntries[targetIndex++] = _entries[--sourceIndex];
                }
            }
            finally
            {
                _lock.ExitReadLock();
            }

            if (errorEntryList != null && selectedEntries != null)
            {
                //
                // Return copies of fetched entries. If the Error class would 
                // be immutable then this step wouldn't be necessary.
                //

                foreach (var entry in selectedEntries)
                {
                    var error = entry.Error.CloneObject();
                    errorEntryList.Add(new ErrorLogEntry(this, entry.Id, error));
                }
            }

            return totalCount;
        }

        sealed class EntryCollection : KeyedCollection<string, ErrorLogEntry>
        {
            private readonly int _size;

            public EntryCollection(int size)
            {
                _size = size;
            }

            protected override string GetKeyForItem(ErrorLogEntry item)
            {
                return item.Id;
            }

            protected override void InsertItem(int index, ErrorLogEntry item)
            {
                int sub = 0;
                if (Count == _size)
                {
                    RemoveAt(0);
<<<<<<< HEAD
                    sub++;
                }
                base.InsertItem(index-sub, item);
=======
                    index--;
                }
                base.InsertItem(index, item);
>>>>>>> 5a8cee52
            }
        }
    }
}<|MERGE_RESOLUTION|>--- conflicted
+++ resolved
@@ -290,19 +290,12 @@
 
             protected override void InsertItem(int index, ErrorLogEntry item)
             {
-                int sub = 0;
                 if (Count == _size)
                 {
                     RemoveAt(0);
-<<<<<<< HEAD
-                    sub++;
+                    index--;
                 }
                 base.InsertItem(index-sub, item);
-=======
-                    index--;
-                }
-                base.InsertItem(index, item);
->>>>>>> 5a8cee52
             }
         }
     }
